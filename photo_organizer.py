import argparse
import subprocess
import os
import json
import sys
from typing import List, Optional
from datetime import datetime
from pathlib import Path
import shutil


class ExifTool:
    sentinel = "{ready}" + os.linesep

    def __init__(self, executable="exiftool"):
        self.executable = executable

    def __enter__(self):
        self.process = subprocess.Popen(
            [self.executable, "-stay_open", "True",  "-@", "-"],
            stdin=subprocess.PIPE, stdout=subprocess.PIPE)
        return self

    def __exit__(self, exc_type, exc_value, traceback):
        self.process.stdin.write(str.encode("-stay_open\nFalse\n"))
        self.process.stdin.flush()

    def execute(self, *args: str):
        args = args + ("-execute\n",)
        self.process.stdin.write(str.encode(str.join("\n", args)))
        self.process.stdin.flush()
        output = ""
        fd = self.process.stdout.fileno()
        while not output.endswith(self.sentinel):
            output += os.read(fd, 4096).decode()
        return output[:-len(self.sentinel)]

    def get_metadata(self, *filenames: str) -> str:
        return json.loads(self.execute("-G", "-j", "-n", *filenames))


class MultimediaFile:
    def __init__(self, path: str, size: int, creation_date: datetime):
        self.path = path
        self.size = size
        self.creation_date = creation_date


def parse_multimedia_file(file_path: str, exif_process: ExifTool) -> Optional[MultimediaFile]:
    metadata = exif_process.get_metadata(file_path)
    if len(metadata) == 0:
        return None
    img_creation_date = None
    try:
        metadata = metadata[0]
        mime_type = metadata['File:MIMEType']
        file_size = int(metadata['File:FileSize'])
        if mime_type == "image/jpeg" or mime_type == "image/png" or mime_type == "image/heic":
            tags = ["EXIF:DateTimeOriginal", "EXIF:CreateDate", "XMP:CreateDate"]
            for tag in tags:
                if tag in metadata:
                    img_creation_date = datetime.strptime(metadata[tag], "%Y:%m:%d %H:%M:%S")
                    break
        elif mime_type == "video/quicktime":
            if "QuickTime:CreationDate" in metadata:
                img_creation_date = datetime.strptime(metadata["QuickTime:CreationDate"], "%Y:%m:%d %H:%M:%S%z")
    except Exception as e:
        print("Exception wile parsing the file {}: {}".format(file_path, e), file=sys.stderr)
        return None
    if img_creation_date is not None:
        return MultimediaFile(file_path, file_size, img_creation_date)
    else:
        return None


def enumerate_files(path: str) -> List[MultimediaFile]:
    result = []
    count = 0
    with ExifTool() as exif_tool:
        for root, dirs, files in os.walk(path):
            for file in files:
                file_path = Path(root) / file
                mul_file = parse_multimedia_file(str(file_path), exif_tool)
                if mul_file is None:
                    continue
                result.append(mul_file)
                count += 1
                sys.stdout.write('\rEnumerating files: {}'.format(count))
    if count != 0:
        print()
    else:
        print("Enumerating files: 0")
    return result


def construct_target_path(file: MultimediaFile, destination: str) -> str:
    file_name = os.path.basename(file.path)
    folder_name = file.creation_date.strftime("%Y-%m")
    return os.path.join(destination, folder_name, file_name)


<<<<<<< HEAD
def unique_files(files: List[MultimediaFile], destination: str, skip_smaller: bool) -> List[MultimediaFile]:
=======
def is_unique(file: MultimediaFile, target: str) -> bool:
    if not os.path.exists(target):
        return True
    target_file_size = os.path.getsize(target)
    if file.size != target_file_size:
        print("Warning! File sizes didn't match: current={}, new={}. SKIPPING".format(target_file_size, file.size))
        return False
    return False


def unique_files(files: List[MultimediaFile], destination: str) -> List[MultimediaFile]:
>>>>>>> b171c7fc
    result = []
    count = 0
    for file in files:
        target_path = construct_target_path(file, destination)
        unique = not os.path.exists(target_path)
        if not unique:
            target_file_size = os.path.getsize(target_path)
            if skip_smaller and (file.size > target_file_size):
                print("Overwriting file {} (current size={}, new size={})".format(target_path, target_file_size,
                                                                                  file.size))
                unique = True
            elif not skip_smaller and (file.size != target_file_size):
                print("Warning! File {}: Sizes didn't match: current={}, new={}. OVERWRITING".format(target_path,
                                                                                                     target_file_size,
                                                                                                     file.size))
                unique = True
        if unique:
            result.append(file)
            count += 1
        sys.stdout.write('\rUnique files: {}'.format(count))
    print()

    return result


def print_copy_file(file: MultimediaFile, destination: str) -> None:
    print("Copy {} -> {}".format(file.path, construct_target_path(file, destination)))


def copy_file(file: MultimediaFile, destination: str) -> None:
    target_path = construct_target_path(file, destination)
    target_dir = Path(target_path).parent
    if not os.path.exists(target_dir):
        target_dir.mkdir(parents=True)
    shutil.copyfile(file.path, target_path)


def main() -> None:
    parser = argparse.ArgumentParser(description="Organizing image and video files")
    parser.add_argument("source", help="Source directory")
    parser.add_argument("destination", help="Destination directory")
    parser.add_argument("--dry-run", action="store_true", help="Do not perform actual copy")
    parser.add_argument("--skip-smaller", "-s", action="store_true",
                        help="Skip files if the new one is smaller than existing")

    args = parser.parse_args()
    files = enumerate_files(args.source)
    print("Found {} files".format(len(files)))

    unique = unique_files(files, args.destination, args.skip_smaller)
    for i, file in enumerate(unique):
        if args.dry_run:
            print_copy_file(file, args.destination)
        else:
            sys.stdout.write('\rCopy file: {}'.format(i + 1))
            copy_file(file, args.destination)
    print()


if __name__ == '__main__':
    main()<|MERGE_RESOLUTION|>--- conflicted
+++ resolved
@@ -99,21 +99,7 @@
     return os.path.join(destination, folder_name, file_name)
 
 
-<<<<<<< HEAD
 def unique_files(files: List[MultimediaFile], destination: str, skip_smaller: bool) -> List[MultimediaFile]:
-=======
-def is_unique(file: MultimediaFile, target: str) -> bool:
-    if not os.path.exists(target):
-        return True
-    target_file_size = os.path.getsize(target)
-    if file.size != target_file_size:
-        print("Warning! File sizes didn't match: current={}, new={}. SKIPPING".format(target_file_size, file.size))
-        return False
-    return False
-
-
-def unique_files(files: List[MultimediaFile], destination: str) -> List[MultimediaFile]:
->>>>>>> b171c7fc
     result = []
     count = 0
     for file in files:
